--- conflicted
+++ resolved
@@ -869,11 +869,7 @@
           ]
         : []),
 
-<<<<<<< HEAD
-      // ── Stats résa fournisseur
-=======
       // ── Nombre de réservations par agence
->>>>>>> ff3bb84c
       {
         $lookup: {
           from: 'Booking',
@@ -896,16 +892,8 @@
           as: 'supplierBookings',
         },
       },
-<<<<<<< HEAD
-      {
-        $addFields: {
-          supplierReservationCount: { $size: '$supplierBookings' },
-        },
-      },
-=======
       { $addFields: { trips: { $size: '$supplierBookings' } } },
       { $project: { supplierBookings: 0 } },
->>>>>>> ff3bb84c
 
       // ── Conflits de réservation
       {
@@ -1073,19 +1061,11 @@
       // ── Pagination + tri
       {
         $facet: {
-<<<<<<< HEAD
-          resultData: [
-            { $sort: { dailyPriceWithDiscount: 1, supplierReservationCount: 1 } },
-            { $skip: (page - 1) * size },
-            { $limit: size },
-          ],
-=======
             resultData: [
               { $sort: { dailyPriceWithDiscount: 1, trips: 1 } },
               { $skip: (page - 1) * size },
               { $limit: size },
             ],
->>>>>>> ff3bb84c
           pageInfo: [{ $count: 'totalRecords' }],
         },
       },
@@ -1103,13 +1083,9 @@
           _id: car.supplier._id,
           fullName: car.supplier.fullName,
           avatar: car.supplier.avatar,
-<<<<<<< HEAD
-          score: car.supplier.score, // peut être undefined/null (nouvelles agences)
-=======
           agencyVerified: car.supplier.agencyVerified,
           score: car.supplier.score, // peut être undefined/null (nouvelles agences)
           slug: car.supplier.slug,
->>>>>>> ff3bb84c
         },
       })),
     }))
@@ -1133,13 +1109,7 @@
         }
       })
 
-<<<<<<< HEAD
-      CarStats.insertMany(statsData).catch((err) =>
-        logger.error('Error logging car stats:', err),
-      )
-=======
       CarStats.insertMany(statsData).catch((err) => logger.error('Error logging car stats:', err))
->>>>>>> ff3bb84c
     }
 
     return res.json(formattedData)
