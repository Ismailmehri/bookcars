--- conflicted
+++ resolved
@@ -4,10 +4,7 @@
 import * as bookcarsTypes from ':bookcars-types'
 import * as logger from '../common/logger'
 import * as authHelper from '../common/authHelper'
-<<<<<<< HEAD
-=======
 import * as helper from '../common/helper'
->>>>>>> d1178f1d
 
 export const create = async (req: Request, res: Response) => {
   try {
@@ -21,8 +18,6 @@
   }
 }
 
-<<<<<<< HEAD
-=======
 export const getSubscriptions = async (req: Request, res: Response) => {
   try {
     const sessionData = await authHelper.getSessionData(req)
@@ -74,7 +69,6 @@
   }
 }
 
->>>>>>> d1178f1d
 export const getCurrent = async (req: Request, res: Response) => {
   try {
     const session = await authHelper.getSessionData(req)
@@ -91,8 +85,6 @@
     logger.error('[subscription.getCurrent]', err)
     return res.status(400).send('Error')
   }
-<<<<<<< HEAD
-=======
 }
 
 export const getCurrentById = async (req: Request, res: Response) => {
@@ -113,5 +105,4 @@
     logger.error('[subscription.getCurrentById]', err)
     return res.status(400).send('Error')
   }
->>>>>>> d1178f1d
 }