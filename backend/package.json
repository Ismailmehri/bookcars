--- conflicted
+++ resolved
@@ -8,13 +8,8 @@
     "@emotion/styled": "^11.11.0",
     "@mui/icons-material": "^5.14.1",
     "@mui/material": "^5.14.2",
-<<<<<<< HEAD
-    "@mui/x-data-grid": "^6.10.1",
+    "@mui/x-data-grid": "^6.10.2",
     "@mui/x-date-pickers": "^6.10.2",
-=======
-    "@mui/x-data-grid": "^6.10.2",
-    "@mui/x-date-pickers": "^6.10.1",
->>>>>>> 05396af4
     "axios": "^1.4.0",
     "date-fns": "^2.30.0",
     "react": "^18.2.0",
