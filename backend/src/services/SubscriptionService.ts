--- conflicted
+++ resolved
@@ -9,9 +9,6 @@
 export const getCurrent = (): Promise<bookcarsTypes.Subscription> =>
   axiosInstance
     .get('/api/my-subscription', { withCredentials: true })
-<<<<<<< HEAD
-    .then((res) => res.data)
-=======
     .then((res) => res.data)
 
 export const getSubscriptions = (page: number, size: number): Promise<bookcarsTypes.Result<bookcarsTypes.Subscription>> =>
@@ -27,5 +24,4 @@
 export const update = (payload: bookcarsTypes.UpdateSubscriptionPayload): Promise<number> =>
   axiosInstance
     .post('/api/update-subscription', payload, { withCredentials: true })
-    .then((res) => res.status)
->>>>>>> d1178f1d
+    .then((res) => res.status)