import { defineConfig, loadEnv } from 'vite'
import react from '@vitejs/plugin-react'
import path from 'node:path'

// https://vitejs.dev/config/
export default ({ mode }: { mode: string }) => {
  process.env = { ...process.env, ...loadEnv(mode, process.cwd(), '') }

  return defineConfig({
    plugins: [react()],

    resolve: {
      alias: {
        '@': path.resolve(__dirname, './src'),
        ':bookcars-types': path.resolve(__dirname, '../packages/bookcars-types'),
        ':bookcars-helper': path.resolve(__dirname, '../packages/bookcars-helper/index.ts'),
        ':disable-react-devtools': path.resolve(__dirname, '../packages/disable-react-devtools'),
      },
    },

    server: {
      host: '0.0.0.0',
      port: Number.parseInt(process.env.VITE_PORT || '3002', 10),
    },

    build: {
      outDir: 'build',
<<<<<<< HEAD
      target: 'esnext'
    },

    test: {
      globals: true,
      environment: 'jsdom',
      setupFiles: './src/setupTests.ts',
      coverage: {
        reporter: ['text', 'lcov'],
      },
    }
=======
      target: 'esnext',
    },

    test: {
      environment: 'jsdom',
      coverage: {
        provider: 'istanbul',
        reporter: ['text', 'json', 'html'],
        statements: 80,
        branches: 80,
        functions: 80,
        lines: 80,
      },
    },
>>>>>>> 75c169be
  })
}<|MERGE_RESOLUTION|>--- conflicted
+++ resolved
@@ -25,7 +25,6 @@
 
     build: {
       outDir: 'build',
-<<<<<<< HEAD
       target: 'esnext'
     },
 
@@ -37,7 +36,6 @@
         reporter: ['text', 'lcov'],
       },
     }
-=======
       target: 'esnext',
     },
 
@@ -52,6 +50,5 @@
         lines: 80,
       },
     },
->>>>>>> 75c169be
   })
 }